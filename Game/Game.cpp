--- conflicted
+++ resolved
@@ -300,7 +300,6 @@
     // Update scene (this will call all systems in priority order)
     m_Scene->OnUpdate(ts);
 
-<<<<<<< HEAD
 	// Update audio manager if exists
 	m_AudioManager->OnUpdate(ts);
 
@@ -393,10 +392,8 @@
         dsp->getParameterFloat(FMOD_DSP_LOWPASS_CUTOFF, &cutoff, nullptr, 0);
         LOG_INFO("LowPass cutoff currently: ", cutoff);
     }
-=======
     
 
->>>>>>> 8355daba
 
     // === Test Input System ===
 

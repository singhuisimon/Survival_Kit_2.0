/**
* @file Editor.cpp
* @brief Implementation of the functions of IMGUI_Manager class for running the IMGUI level editor.
* @author Liliana Hanawardani (45%), Saw Hui Shan (45%), Rio Shannon Yvon Leonardo (10%)
* @date September 8, 2025
* Copyright (C) 2025 DigiPen Institute of Technology.
* Reproduction or disclosure of this file or its contents without the
* prior written consent of DigiPen Institute of Technology is prohibited.
*/

// Include Header Files
#include "Editor.h"
#include "../Component/TagComponent.h"
#include "../Component/TransformComponent.h"
#include "../Serialization/SceneSerializer.h"

// Include other necessary headers
#include <GLFW/glfw3.h>

// Required for quaternion to Euler conversion
#include <glm/gtc/quaternion.hpp>
#define GLM_ENABLE_EXPERIMENTAL
#include <glm/gtx/euler_angles.hpp>

namespace Engine
{
	void Editor::SetScene(Engine::Scene* scene)
	{
		m_Scene = scene;
	}

	void Editor::OnInit(GLuint texhandle)
	{
		if (m_Initialized)
		{
			LOG_INFO("Editor: Editor Already initialized.");
			return;
		}
		// Setup Dear ImGui context
		IMGUI_CHECKVERSION();
		ImGui::CreateContext();
		io = &ImGui::GetIO(); (void)io;

		// Set config flag
		io->ConfigFlags |= ImGuiConfigFlags_NavEnableKeyboard;     // Enable Keyboard Controls
		io->ConfigFlags |= ImGuiConfigFlags_NavEnableGamepad;      // Enable Gamepad Controls
		io->ConfigFlags |= ImGuiConfigFlags_DockingEnable;         // Enable Docking
		io->ConfigFlags |= ImGuiConfigFlags_ViewportsEnable;       // Enable Multi-Viewport / Platform Windows

		// Setup Dear ImGui style
		ImGui::StyleColorsDark();

		// Setup Platform/Renderer backends
		ImGui_ImplGlfw_InitForOpenGL(m_Window, true);
		ImGui_ImplOpenGL3_Init("#version 410");

		// Save created FBO texture handle
		m_FBOTextureHandle = texhandle;

		m_Initialized = true;
	}

	void Editor::OnUpdate(Timestep ts)
	{
		//Start the ImGui frame
		StartImguiFrame();

<<<<<<< HEAD
		RenderEditor();
=======
		displayTopMenu();

		//// Enable Docking Function
		ImGui::DockSpaceOverViewport(0, ImGui::GetMainViewport());

		renderViewport();
>>>>>>> bf7f18db

		//Complete Imgui rendering for the frame
		CompleteFrame();

		static float elapsedTime = 0.0f;
		elapsedTime += ts;
	}

	void Editor::displayTopMenu()
	{
		if (ImGui::BeginMenuBar())
		{
			if (ImGui::BeginMenu("File"))
			{
				if (ImGui::MenuItem("New Scene", "Ctrl+N"))
				{
					// Clear current scene
					m_Scene->GetRegistry().clear();
				}

				if (ImGui::MenuItem("Open Scene...", "Ctrl+O"))
				{
					openScenePanel = true;
				}

				if (ImGui::MenuItem("Save Scene", "Ctrl+S"))
				{
					if (!currScenePath.empty())
					{
						// Save to current path
						SceneSerializer serializer(m_Scene);
						if (serializer.Serialize(currScenePath))
						{
							LOG_INFO("Scene saved successfully to: ", currScenePath);
						}
						else
						{
							LOG_ERROR("Failed to save scene to: ", currScenePath);
						}
					}
					else
					{
						// No current path, open save dialog
						saveAsPanel = true;
					}
				}

				if (ImGui::MenuItem("Save Scene As...", "Ctrl+Shift+S"))
				{
					saveAsPanel = true;
				}

				ImGui::Separator();

				if (ImGui::MenuItem("Exit", "Alt+F4"))
				{
					// Signal the application to close
					glfwSetWindowShouldClose(m_Window, GLFW_TRUE);
				}

				ImGui::EndMenu();
			}

			if (ImGui::BeginMenu("Edit"))
			{
				if (ImGui::MenuItem("Undo", "Ctrl+Z", false, false)) {}  // Disabled for now
				if (ImGui::MenuItem("Redo", "Ctrl+Y", false, false)) {}  // Disabled for now
				ImGui::Separator();
				if (ImGui::MenuItem("Cut", "Ctrl+X", false, false)) {}
				if (ImGui::MenuItem("Copy", "Ctrl+C", false, false)) {}
				if (ImGui::MenuItem("Paste", "Ctrl+V", false, false)) {}
				ImGui::EndMenu();
			}

			if (ImGui::BeginMenu("View"))
			{
				ImGui::MenuItem("Hierarchy", NULL, &hierachyWindow);
				ImGui::MenuItem("Properties", NULL, &inspectorWindow);
				ImGui::MenuItem("Performance Profile", NULL, &performanceProfileWindow);
				ImGui::EndMenu();
			}

			ImGui::EndMenuBar();
		}
	}

	void Editor::displayPropertiesPanel()
	{
		if (!inspectorWindow)
			return;

		if (ImGui::Begin("Properties", &inspectorWindow))
		{
			if (m_SelectedEntity)
			{
				// Display entity name (TagComponent)
				if (m_SelectedEntity.HasComponent<TagComponent>())
				{
					auto& tag = m_SelectedEntity.GetComponent<TagComponent>();
					char buffer[256];
					strncpy_s(buffer, sizeof(buffer), tag.Tag.c_str(), _TRUNCATE);
					if (ImGui::InputText("Name", buffer, sizeof(buffer)))
					{
						tag.Tag = std::string(buffer);
					}
				}

				ImGui::Separator();

				// Display TransformComponent
				if (m_SelectedEntity.HasComponent<TransformComponent>())
				{
					if (ImGui::CollapsingHeader("Transform", ImGuiTreeNodeFlags_DefaultOpen))
					{
						auto& transform = m_SelectedEntity.GetComponent<TransformComponent>();

						// Position
						glm::vec3 position = transform.Position;
						if (ImGui::DragFloat3("Position", &position.x, 0.1f))
						{
							transform.SetPosition(position);
						}

						// Rotation (in degrees)
						glm::vec3 rotation = glm::degrees(glm::eulerAngles(transform.Rotation));
						if (ImGui::DragFloat3("Rotation", &rotation.x, 1.0f))
						{
							// Convert back to quaternion
							transform.SetRotation(rotation);
						}

						// Scale
						glm::vec3 scale = transform.Scale;
						if (ImGui::DragFloat3("Scale", &scale.x, 0.1f, 0.001f))
						{
							transform.SetScale(scale);
						}
					}
				}

				// Display other components...
			}
			else
			{
				ImGui::Text("No entity selected");
			}
		}
		ImGui::End();
	}

	void Editor::displayHierarchyPanel()
	{
		if (!hierachyWindow)
			return;

		if (ImGui::Begin("Hierarchy", &hierachyWindow))
		{
			// Button to create new entity
			if (ImGui::Button("Create Entity"))
			{
				auto entity = m_Scene->CreateEntity("New Entity");
				entity.AddComponent<TagComponent>("New Entity");
				entity.AddComponent<TransformComponent>();
			}

			ImGui::Separator();

			// List all entities
			if (m_Scene)
			{
				auto view = m_Scene->GetRegistry().view<TagComponent>();

				for (auto entityHandle : view)
				{
					Entity entity(entityHandle, &m_Scene->GetRegistry());
					auto& tag = entity.GetComponent<TagComponent>();

					ImGuiTreeNodeFlags flags = ImGuiTreeNodeFlags_Leaf | ImGuiTreeNodeFlags_NoTreePushOnOpen;
					if (m_SelectedEntity == entity)
					{
						flags |= ImGuiTreeNodeFlags_Selected;
					}

					ImGui::TreeNodeEx((void*)(uint64_t)(uint32_t)entity, flags, "%s", tag.Tag.c_str());

					if (ImGui::IsItemClicked())
					{
						m_SelectedEntity = entity;
					}

					// Right-click context menu
					if (ImGui::BeginPopupContextItem())
					{
						if (ImGui::MenuItem("Delete Entity"))
						{
							m_Scene->DestroyEntity(entity);
							if (m_SelectedEntity == entity)
							{
								m_SelectedEntity = Entity();
							}
						}
						ImGui::EndPopup();
					}
				}
			}
		}
		ImGui::End();
	}

	void Editor::displayPerformanceProfilePanel()
	{
		if (!performanceProfileWindow)
			return;

		if (ImGui::Begin("Performance Profile", &performanceProfileWindow))
		{
			ImGui::Text("FPS: %.1f", ImGui::GetIO().Framerate);
			ImGui::Text("Frame Time: %.3f ms", 1000.0f / ImGui::GetIO().Framerate);
		}
		ImGui::End();
	}

	void Editor::StartImguiFrame()
	{
		ImGui_ImplOpenGL3_NewFrame();
		ImGui_ImplGlfw_NewFrame();
		ImGui::NewFrame();
	}

	void Editor::renderViewport()
	{
<<<<<<< HEAD
		// Placeholder for viewport rendering
		// This will be implemented when the rendering system is complete
=======

		ImVec2 texture_pos = ImGui::GetCursorScreenPos();

		// Hard-coded values just in case (Will change values later)
		ImVec2 viewportSize =
		{
			 600,
			 600
		};

		if (m_Window) {

			int width = 0.f;
			int height = 0.f;
			glfwGetWindowSize(m_Window, &width, &height);

			viewportSize =
			{
				 static_cast<float>(static_cast<float>(width)) / 2.0f,
				 static_cast<float>(static_cast<float>(height)) / 2.0f
			};

		}

		ImGui::Begin("Viewport");

		// Uncomment this once the viewport texture has been obtained
		if (m_FBOTextureHandle) {
			ImVec2 imagePos = ImGui::GetCursorScreenPos();

			ImGui::Image((ImTextureID)(intptr_t)m_FBOTextureHandle,
				viewportSize,
				ImVec2(0, 1), ImVec2(1, 0));

			// TODO: Handle mouse in viewport
			//handleViewPortClick(imagePos, viewportSize);
		}

		ImGui::End();
		
		
>>>>>>> bf7f18db
	}

	void Editor::RenderEditor()
	{
		// Create the dockspace
		ImGuiViewport* viewport = ImGui::GetMainViewport();
		ImGui::SetNextWindowPos(viewport->Pos);
		ImGui::SetNextWindowSize(viewport->Size);
		ImGui::SetNextWindowViewport(viewport->ID);

		ImGuiWindowFlags window_flags = ImGuiWindowFlags_MenuBar | ImGuiWindowFlags_NoDocking;
		window_flags |= ImGuiWindowFlags_NoTitleBar | ImGuiWindowFlags_NoCollapse;
		window_flags |= ImGuiWindowFlags_NoResize | ImGuiWindowFlags_NoMove;
		window_flags |= ImGuiWindowFlags_NoBringToFrontOnFocus | ImGuiWindowFlags_NoNavFocus;

		ImGui::PushStyleVar(ImGuiStyleVar_WindowPadding, ImVec2(0.0f, 0.0f));
		ImGui::Begin("DockSpace", nullptr, window_flags);
		ImGui::PopStyleVar();

		ImGuiID dockspace_id = ImGui::GetID("MyDockSpace");
		//ImGui::DockSpace(dockspace_id, ImVec2(0.0f, 0.0f), ImGuiDockNodeFlags_None);

		// Display menu bar
		displayTopMenu();

		ImGui::End();

		// Display panels
		displayHierarchyPanel();
		displayPropertiesPanel();
		displayPerformanceProfilePanel();
		renderViewport();

		// Display dialogs
		sceneOpenPanel();
		saveAsScenePanel();
	}

	void Editor::sceneOpenPanel()
	{
		if (!openScenePanel)
			return;

		ImGui::OpenPopup("Open Scene");

		if (ImGui::BeginPopupModal("Open Scene", &openScenePanel))
		{
			static char scenePath[256] = "Resources/Scenes/";

			ImGui::Text("Enter scene file path:");
			ImGui::InputText("##scenepath", scenePath, sizeof(scenePath));

			if (ImGui::Button("Open"))
			{
				SceneSerializer serializer(m_Scene);
				if (serializer.Deserialize(scenePath))
				{
					currScenePath = scenePath;
					LOG_INFO("Scene loaded successfully from: " + std::string(scenePath));
				}
				else
				{
					LOG_ERROR("Failed to load scene from: " + std::string(scenePath));
				}
				openScenePanel = false;
			}

			ImGui::SameLine();
			if (ImGui::Button("Cancel"))
			{
				openScenePanel = false;
			}

			ImGui::EndPopup();
		}
	}

	void Editor::saveAsScenePanel()
	{
		if (!saveAsPanel)
			return;

		ImGui::OpenPopup("Save Scene As");

		if (ImGui::BeginPopupModal("Save Scene As", &saveAsPanel))
		{
			static char scenePath[256] = "Resources/Scenes/";

			ImGui::Text("Enter scene file name:");
			ImGui::InputText("##scenepath", scenePath, sizeof(scenePath));

			// Add .json extension if not present
			std::string pathStr(scenePath);
			if (pathStr.find(".json") == std::string::npos)
			{
				pathStr += ".json";
			}

			if (ImGui::Button("Save"))
			{
				SceneSerializer serializer(m_Scene);
				if (serializer.Serialize(pathStr))
				{
					currScenePath = pathStr;
					LOG_INFO("Scene saved successfully to: " + pathStr);
				}
				else
				{
					LOG_ERROR("Failed to save scene to: " + pathStr);
				}
				saveAsPanel = false;
			}

			ImGui::SameLine();
			if (ImGui::Button("Cancel"))
			{
				saveAsPanel = false;
			}

			ImGui::EndPopup();
		}
	}

	void Editor::CompleteFrame()
	{
		ImGui::Render();
		ImGui_ImplOpenGL3_RenderDrawData(ImGui::GetDrawData());

		// Update and Render additional Platform Windows
		if (io->ConfigFlags & ImGuiConfigFlags_ViewportsEnable)
		{
			GLFWwindow* backup_current_context = glfwGetCurrentContext();
			ImGui::UpdatePlatformWindows();
			ImGui::RenderPlatformWindowsDefault();
			glfwMakeContextCurrent(backup_current_context);
		}
	}

	std::vector<std::pair<std::string, std::string>> Editor::getFilesInFolder(const std::string& folderName)
	{
		std::vector<std::pair<std::string, std::string>> files;
		// Implementation placeholder
		return files;
	}

	void Editor::displayAssetsBrowserPanel()
	{
		// Implementation placeholder
	}
}<|MERGE_RESOLUTION|>--- conflicted
+++ resolved
@@ -65,22 +65,21 @@
 		//Start the ImGui frame
 		StartImguiFrame();
 
-<<<<<<< HEAD
 		RenderEditor();
-=======
-		displayTopMenu();
-
-		//// Enable Docking Function
-		ImGui::DockSpaceOverViewport(0, ImGui::GetMainViewport());
-
-		renderViewport();
->>>>>>> bf7f18db
 
 		//Complete Imgui rendering for the frame
 		CompleteFrame();
 
-		static float elapsedTime = 0.0f;
-		elapsedTime += ts;
+		renderViewport();
+
+		// Panel Logic
+		displayPropertiesPanel();
+
+		displayHierarchyPanel();
+
+		displayAssetsBrowserPanel();
+
+		displayPerformanceProfilePanel();
 	}
 
 	void Editor::displayTopMenu()
@@ -306,52 +305,8 @@
 
 	void Editor::renderViewport()
 	{
-<<<<<<< HEAD
 		// Placeholder for viewport rendering
 		// This will be implemented when the rendering system is complete
-=======
-
-		ImVec2 texture_pos = ImGui::GetCursorScreenPos();
-
-		// Hard-coded values just in case (Will change values later)
-		ImVec2 viewportSize =
-		{
-			 600,
-			 600
-		};
-
-		if (m_Window) {
-
-			int width = 0.f;
-			int height = 0.f;
-			glfwGetWindowSize(m_Window, &width, &height);
-
-			viewportSize =
-			{
-				 static_cast<float>(static_cast<float>(width)) / 2.0f,
-				 static_cast<float>(static_cast<float>(height)) / 2.0f
-			};
-
-		}
-
-		ImGui::Begin("Viewport");
-
-		// Uncomment this once the viewport texture has been obtained
-		if (m_FBOTextureHandle) {
-			ImVec2 imagePos = ImGui::GetCursorScreenPos();
-
-			ImGui::Image((ImTextureID)(intptr_t)m_FBOTextureHandle,
-				viewportSize,
-				ImVec2(0, 1), ImVec2(1, 0));
-
-			// TODO: Handle mouse in viewport
-			//handleViewPortClick(imagePos, viewportSize);
-		}
-
-		ImGui::End();
-		
-		
->>>>>>> bf7f18db
 	}
 
 	void Editor::RenderEditor()
@@ -374,6 +329,48 @@
 		ImGuiID dockspace_id = ImGui::GetID("MyDockSpace");
 		//ImGui::DockSpace(dockspace_id, ImVec2(0.0f, 0.0f), ImGuiDockNodeFlags_None);
 
+		ImVec2 texture_pos = ImGui::GetCursorScreenPos();
+
+		// Hard-coded values just in case (Will change values later)
+		ImVec2 viewportSize =
+		{
+			 600,
+			 600
+		};
+
+		if (m_Window) {
+
+			int width = 0.f;
+			int height = 0.f;
+			glfwGetWindowSize(m_Window, &width, &height);
+
+			viewportSize =
+			{
+				 static_cast<float>(static_cast<float>(width)) / 2.0f,
+				 static_cast<float>(static_cast<float>(height)) / 2.0f
+			};
+
+		}
+
+		ImGui::Begin("Viewport");
+
+		// Uncomment this once the viewport texture has been obtained
+		if (m_FBOTextureHandle) {
+			ImVec2 imagePos = ImGui::GetCursorScreenPos();
+
+			ImGui::Image((ImTextureID)(intptr_t)m_FBOTextureHandle,
+				viewportSize,
+				ImVec2(0, 1), ImVec2(1, 0));
+
+			// TODO: Handle mouse in viewport
+			//handleViewPortClick(imagePos, viewportSize);
+		}
+
+		ImGui::End();
+		
+		
+	}
+
 		// Display menu bar
 		displayTopMenu();
 

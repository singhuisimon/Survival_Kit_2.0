/**
* @file Editor.cpp
* @brief Implementation of the functions of IMGUI_Manager class for running the IMGUI level editor.
* @author Liliana Hanawardani (45%), Saw Hui Shan (45%), Rio Shannon Yvon Leonardo (10%)
* @date September 8, 2025
* Copyright (C) 2025 DigiPen Institute of Technology.
* Reproduction or disclosure of this file or its contents without the
* prior written consent of DigiPen Institute of Technology is prohibited.
*/

// Include Header Files
#include "Editor.h"

// Include other necessary headers
#include <GLFW/glfw3.h>

namespace Engine
{
	void Editor::OnInit()
	{
		if (m_Initialized)
		{
			LOG_INFO("Editor: Editor Already initialized.");
			return;
		}
		// Setup Dear ImGui context
		IMGUI_CHECKVERSION();
		ImGui::CreateContext();
		io = &ImGui::GetIO(); (void)io;

		// Set config flag
<<<<<<< HEAD
		io.ConfigFlags |= ImGuiConfigFlags_NavEnableKeyboard;     // Enable Keyboard Controls
		io.ConfigFlags |= ImGuiConfigFlags_NavEnableGamepad;      // Enable Gamepad Controls
		io.ConfigFlags |= ImGuiConfigFlags_DockingEnable;         // Enable Docking
		io.ConfigFlags |= ImGuiConfigFlags_ViewportsEnable;       // Enable Multi-Viewport / Platform Windows
=======
		io->ConfigFlags |= ImGuiConfigFlags_NavEnableKeyboard;     // Enable Keyboard Controls
		io->ConfigFlags |= ImGuiConfigFlags_NavEnableGamepad;      // Enable Gamepad Controls
		io->ConfigFlags |= ImGuiConfigFlags_DockingEnable;         // Enable Docking
		io->ConfigFlags |= ImGuiConfigFlags_ViewportsEnable;       // Enable Multi-Viewport / Platform Windows
>>>>>>> 26a642d0

		// Setup Dear ImGui style
		ImGui::StyleColorsDark();

		// Setup scaling
		ImGuiStyle& style = ImGui::GetStyle();

		// Set WindowRounding and ImGuiCol_WindowBg when viewport is enabled
<<<<<<< HEAD
		if (io.ConfigFlags & ImGuiConfigFlags_ViewportsEnable)
=======
		if (io->ConfigFlags & ImGuiConfigFlags_ViewportsEnable)
>>>>>>> 26a642d0
		{
			style.WindowRounding = 0.0f;
			style.Colors[ImGuiCol_WindowBg].w = 1.0f;
		}

		// Setup Platform/Renderer backends
		ImGui_ImplGlfw_InitForOpenGL(m_Window, true);
		ImGui_ImplOpenGL3_Init();

		m_Initialized = true;
		
	}

	void Editor::StartImguiFrame() {

		ImGui_ImplOpenGL3_NewFrame();
		ImGui_ImplGlfw_NewFrame();
		ImGui::NewFrame();

	}

	void Editor::RenderEditor() {

		ImGui::Render();
		ImGui_ImplOpenGL3_RenderDrawData(ImGui::GetDrawData());

		// Update and Render additional Platform Windows
		if (io->ConfigFlags & ImGuiConfigFlags_ViewportsEnable)
		{
			GLFWwindow* backup_current_context = glfwGetCurrentContext();
			ImGui::UpdatePlatformWindows();
			ImGui::RenderPlatformWindowsDefault();
			glfwMakeContextCurrent(backup_current_context);
		}

	}
} // end of namespace Engine<|MERGE_RESOLUTION|>--- conflicted
+++ resolved
@@ -29,17 +29,10 @@
 		io = &ImGui::GetIO(); (void)io;
 
 		// Set config flag
-<<<<<<< HEAD
-		io.ConfigFlags |= ImGuiConfigFlags_NavEnableKeyboard;     // Enable Keyboard Controls
-		io.ConfigFlags |= ImGuiConfigFlags_NavEnableGamepad;      // Enable Gamepad Controls
-		io.ConfigFlags |= ImGuiConfigFlags_DockingEnable;         // Enable Docking
-		io.ConfigFlags |= ImGuiConfigFlags_ViewportsEnable;       // Enable Multi-Viewport / Platform Windows
-=======
 		io->ConfigFlags |= ImGuiConfigFlags_NavEnableKeyboard;     // Enable Keyboard Controls
 		io->ConfigFlags |= ImGuiConfigFlags_NavEnableGamepad;      // Enable Gamepad Controls
 		io->ConfigFlags |= ImGuiConfigFlags_DockingEnable;         // Enable Docking
 		io->ConfigFlags |= ImGuiConfigFlags_ViewportsEnable;       // Enable Multi-Viewport / Platform Windows
->>>>>>> 26a642d0
 
 		// Setup Dear ImGui style
 		ImGui::StyleColorsDark();
@@ -48,11 +41,7 @@
 		ImGuiStyle& style = ImGui::GetStyle();
 
 		// Set WindowRounding and ImGuiCol_WindowBg when viewport is enabled
-<<<<<<< HEAD
-		if (io.ConfigFlags & ImGuiConfigFlags_ViewportsEnable)
-=======
 		if (io->ConfigFlags & ImGuiConfigFlags_ViewportsEnable)
->>>>>>> 26a642d0
 		{
 			style.WindowRounding = 0.0f;
 			style.Colors[ImGuiCol_WindowBg].w = 1.0f;

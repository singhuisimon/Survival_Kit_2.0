/**
 * @file ComponentRegistry.cpp
 * @brief Implementation of component registration for serialization
 * @author
 * @date 2025
 * Copyright (C) 2025 DigiPen Institute of Technology.
 * Reproduction or disclosure of this file or its contents without the
 * prior written consent of DigiPen Institute of Technology is prohibited.
 */

#include "ComponentRegistry.h"
#include "ReflectionRegistry.h"
#include "../Component/TagComponent.h"
#include "../Component/TransformComponent.h"
#include "../Component/CameraComponent.h"
#include "../Component/MeshRendererComponent.h"
#include "../Component/RigidbodyComponent.h"
#include "../Component/PrefabComponent.h"
#include "../Component/AudioComponent.h"
#include "../Component/ListenerComponent.h"
#include "../Component/ReverbZoneComponent.h"
#include "../Utility/Logger.h"

 // Required for quaternion to Euler conversion
#include <glm/gtc/quaternion.hpp>
#define GLM_ENABLE_EXPERIMENTAL
#include <glm/gtx/euler_angles.hpp>

namespace Engine {

    void ComponentRegistry::RegisterAllComponents() {
        LOG_INFO("Registering component reflection metadata...");

        // Register TagComponent
        {
            auto& meta = REGISTER_COMPONENT(TagComponent);
            meta.AddProperty<TagComponent, std::string>(
                "Tag",
                PropertyType::String,
                [](const TagComponent& c) { return c.Tag; },
                [](TagComponent& c, const std::string& v) { c.Tag = v; }
            );
        }

        // Register TransformComponent
        {
            auto& meta = REGISTER_COMPONENT(TransformComponent);
            meta.AddProperty<TransformComponent, glm::vec3>(
                "Position",
                PropertyType::Vec3,
                [](const TransformComponent& c) { return c.Position; },
                [](TransformComponent& c, const glm::vec3& v) { c.SetPosition(v); }
            );
            meta.AddProperty<TransformComponent, glm::vec3>(
                "Rotation",
                PropertyType::Vec3,
                [](const TransformComponent& c) {
                    // Convert quaternion to Euler angles (in degrees) for serialization
                    return glm::degrees(glm::eulerAngles(c.Rotation));
                },
                [](TransformComponent& c, const glm::vec3& v) {
                    // Convert Euler angles to quaternion
                    c.SetRotation(v);
                }
            );
            meta.AddProperty<TransformComponent, glm::vec3>(
                "Scale",
                PropertyType::Vec3,
                [](const TransformComponent& c) { return c.Scale; },
                [](TransformComponent& c, const glm::vec3& v) { c.SetScale(v); }
            );
        }

        // Register CameraComponent
        {
            auto& meta = REGISTER_COMPONENT(CameraComponent);
            meta.AddProperty<CameraComponent, bool>(
                "Enabled",
                PropertyType::Bool,
                [](const CameraComponent& c) { return c.Enabled; },
                [](CameraComponent& c, const bool& v) { c.Enabled = v; }
            );
            meta.AddProperty<CameraComponent, bool>(
                "autoAspect",
                PropertyType::Bool,
                [](const CameraComponent& c) { return c.autoAspect; },
                [](CameraComponent& c, const bool& v) { c.autoAspect = v; }
            );
            meta.AddProperty<CameraComponent, bool>(
                "isDirty",
                PropertyType::Bool,
                [](const CameraComponent& c) { return c.isDirty; },
                [](CameraComponent& c, const bool& v) { c.isDirty = v; }
            );
            meta.AddProperty<CameraComponent, u32>(
                "Depth",
                PropertyType::U32,
                [](const CameraComponent& c) { return c.Depth; },
                [](CameraComponent& c, const u32& v) { c.Depth = v; }
            );
            meta.AddProperty<CameraComponent, float>(
                "Aspect",
                PropertyType::Float,
                [](const CameraComponent& c) { return c.Aspect; },
                [](CameraComponent& c, const float& v) { c.Aspect = v; }
            );
            meta.AddProperty<CameraComponent, float>(
                "FOV",
                PropertyType::Float,
                [](const CameraComponent& c) { return c.FOV; },
                [](CameraComponent& c, const float& v) { c.FOV = v; }
            );
            meta.AddProperty<CameraComponent, float>(
                "NearPlane",
                PropertyType::Float,
                [](const CameraComponent& c) { return c.NearPlane; },
                [](CameraComponent& c, const float& v) { c.NearPlane = v; }
            );
            meta.AddProperty<CameraComponent, float>(
                "FarPlane",
                PropertyType::Float,
                [](const CameraComponent& c) { return c.FarPlane; },
                [](CameraComponent& c, const float& v) { c.FarPlane = v; }
            );
            meta.AddProperty<CameraComponent, glm::vec3>(
                "Target",
                PropertyType::Vec3,
                [](const CameraComponent& c) { return c.Target; },
                [](CameraComponent& c, const glm::vec3& v) { c.Target = v; }
            );
        }

        // Register MeshRendererComponent
        {
            auto& meta = REGISTER_COMPONENT(MeshRendererComponent);
            meta.AddProperty<MeshRendererComponent, bool>(
                "Visible",
                PropertyType::Bool,
                [](const MeshRendererComponent& c) { return c.Visible; },
                [](MeshRendererComponent& c, const bool& v) { c.Visible = v; }
            );
<<<<<<< HEAD
=======

            meta.AddProperty<MeshRendererComponent, bool>(
                "ShadowReceive",
                PropertyType::Bool,
                [](const MeshRendererComponent& c) { return c.ShadowReceive; },
                [](MeshRendererComponent& c, const bool& v) { c.ShadowReceive = v; }
            );

            meta.AddProperty<MeshRendererComponent, bool>(
                "ShadowCast",
                PropertyType::Bool,
                [](const MeshRendererComponent& c) { return c.ShadowCast; },
                [](MeshRendererComponent& c, const bool& v) { c.ShadowCast = v; }
            );

            meta.AddProperty<MeshRendererComponent, bool>(
                "GlobalIlluminate",
                PropertyType::Bool,
                [](const MeshRendererComponent& c) { return c.GlobalIlluminate; },
                [](MeshRendererComponent& c, const bool& v) { c.GlobalIlluminate = v; }
            );

            meta.AddProperty<MeshRendererComponent, u32>(
                "MeshType",
                PropertyType::U32,
                [](const MeshRendererComponent& c) { return c.MeshType; },
                [](MeshRendererComponent& c, const u32& v) { c.MeshType = v; }
            );

            meta.AddProperty<MeshRendererComponent, u32>(
                "Material",
                PropertyType::U32,
                [](const MeshRendererComponent& c) { return c.Material; },
                [](MeshRendererComponent& c, const u32& v) { c.Material = v; }
            );

            meta.AddProperty<MeshRendererComponent, u32>(
                "Texture",
                PropertyType::U32,
                [](const MeshRendererComponent& c) { return c.Texture; },
                [](MeshRendererComponent& c, const u32& v) { c.Texture = v; }
            );
>>>>>>> bf7f18db
        }

        // Register RigidbodyComponent
        {
            auto& meta = REGISTER_COMPONENT(RigidbodyComponent);
            meta.AddProperty<RigidbodyComponent, float>(
                "Mass",
                PropertyType::Float,
                [](const RigidbodyComponent& c) { return c.Mass; },
                [](RigidbodyComponent& c, const float& v) { c.Mass = v; }
            );
            meta.AddProperty<RigidbodyComponent, bool>(
                "IsKinematic",
                PropertyType::Bool,
                [](const RigidbodyComponent& c) { return c.IsKinematic; },
                [](RigidbodyComponent& c, const bool& v) { c.IsKinematic = v; }
            );
            meta.AddProperty<RigidbodyComponent, bool>(
                "UseGravity",
                PropertyType::Bool,
                [](const RigidbodyComponent& c) { return c.UseGravity; },
                [](RigidbodyComponent& c, const bool& v) { c.UseGravity = v; }
            );
            meta.AddProperty<RigidbodyComponent, glm::vec3>(
                "Velocity",
                PropertyType::Vec3,
                [](const RigidbodyComponent& c) { return c.Velocity; },
                [](RigidbodyComponent& c, const glm::vec3& v) { c.Velocity = v; }
            );
        }

        //Register AudioComponent
        {
            auto& meta = REGISTER_COMPONENT(AudioComponent);

            meta.AddProperty<AudioComponent, std::string>(
                "Filepath",
                PropertyType::String,
                [](const AudioComponent& c) { return c.AudioFilePath; },
                [](AudioComponent& c, const std::string& v) { c.AudioFilePath = v; }
            );
            meta.AddProperty<AudioComponent, AudioType>(
                "Type",
                PropertyType::Int,
                [](const AudioComponent& c) { return c.Type; },
                [](AudioComponent& c, const AudioType& v) { c.Type = v; }
            );
            meta.AddProperty<AudioComponent, PlayState>(
                "State",
                PropertyType::Int,
                [](const AudioComponent& c) { return c.State; },
                [](AudioComponent& c, const PlayState& v) { c.State = v; }
            );
            meta.AddProperty<AudioComponent, float>(
                "Volume",
                PropertyType::Float,
                [](const AudioComponent& c) { return c.Volume; },
                [](AudioComponent& c, const float& v) { c.Volume = v; }
            );
            meta.AddProperty<AudioComponent, float>(
                "Pitch",
                PropertyType::Float,
                [](const AudioComponent& c) { return c.Pitch; },
                [](AudioComponent& c, const float& v) { c.Pitch = v; }
            );
            meta.AddProperty<AudioComponent, bool>(
                "Loop",
                PropertyType::Bool,
                [](const AudioComponent& c) { return c.Loop; },
                [](AudioComponent& c, const bool& v) { c.Loop = v; }
            );
            meta.AddProperty<AudioComponent, bool>(
                "Mute",
                PropertyType::Bool,
                [](const AudioComponent& c) { return c.Mute; },
                [](AudioComponent& c, const bool& v) { c.Mute = v; }
            );
            meta.AddProperty<AudioComponent, float>(
                "ReverbProperties",
                PropertyType::Float,
                [](const AudioComponent& c) { return c.ReverbProperties; },
                [](AudioComponent& c, const float& v) { c.ReverbProperties = v; }
            );
            meta.AddProperty<AudioComponent, bool>(
                "Is3D",
                PropertyType::Bool,
                [](const AudioComponent& c) { return c.Is3D; },
                [](AudioComponent& c, const bool& v) { c.Is3D = v; }
            );
            meta.AddProperty<AudioComponent, float>(
                "MinDistance",
                PropertyType::Float,
                [](const AudioComponent& c) { return c.MinDistance; },
                [](AudioComponent& c, const float& v) { c.MinDistance = v; }
            );
            meta.AddProperty<AudioComponent, float>(
                "MaxDistance",
                PropertyType::Float,
                [](const AudioComponent& c) { return c.MaxDistance; },
                [](AudioComponent& c, const float& v) { c.MaxDistance = v; }
            );
        }

        //Register ListenerComponenet
        {
            auto& meta = REGISTER_COMPONENT(ListenerComponent);

            meta.AddProperty<ListenerComponent, bool>(
                "Active",
                PropertyType::Bool,
                [](const ListenerComponent& c) { return c.Active; },
                [](ListenerComponent& c, const bool& v) { c.Active = v; }
            );
        }

        // Register PrefabComponent
        {
            auto& meta = REGISTER_COMPONENT(PrefabComponent);
            // PrefabComponent properties are managed internally
            // No user-editable properties exposed in inspector by default
        }

        //Register ReverbComponent
        {
            auto& meta = REGISTER_COMPONENT(ReverbZoneComponent);

            meta.AddProperty<ReverbZoneComponent, ReverbPreset>(
                "Preset",
                PropertyType::Int,
                [](const ReverbZoneComponent& c) { return c.Preset; },
                [](ReverbZoneComponent& c, const ReverbPreset& v) { c.Preset = v; }
            );
            meta.AddProperty<ReverbZoneComponent, float>(
                "MinDistance",
                PropertyType::Float,
                [](const ReverbZoneComponent& c) { return c.MinDistance; },
                [](ReverbZoneComponent& c, const float& v) { c.MinDistance = v; }
            );
            meta.AddProperty<ReverbZoneComponent, float>(
                "MaxDistance",
                PropertyType::Float,
                [](const ReverbZoneComponent& c) { return c.MaxDistance; },
                [](ReverbZoneComponent& c, const float& v) { c.MaxDistance = v; }
            );
            meta.AddProperty<ReverbZoneComponent, float>(
                "DecayTime",
                PropertyType::Float,
                [](const ReverbZoneComponent& c) { return c.DecayTime; },
                [](ReverbZoneComponent& c, const float& v) { c.DecayTime = v; }
            );
            meta.AddProperty<ReverbZoneComponent, float>(
                "HfDecayRatio",
                PropertyType::Float,
                [](const ReverbZoneComponent& c) { return c.HfDecayRatio; },
                [](ReverbZoneComponent& c, const float& v) { c.HfDecayRatio = v; }
            );
            meta.AddProperty<ReverbZoneComponent, float>(
                "Diffusion",
                PropertyType::Float,
                [](const ReverbZoneComponent& c) { return c.Diffusion; },
                [](ReverbZoneComponent& c, const float& v) { c.Diffusion = v; }
            );
            meta.AddProperty<ReverbZoneComponent, float>(
                "Density",
                PropertyType::Float,
                [](const ReverbZoneComponent& c) { return c.Density; },
                [](ReverbZoneComponent& c, const float& v) { c.Density = v; }
            );
            meta.AddProperty<ReverbZoneComponent, float>(
                "WetLevel",
                PropertyType::Float,
                [](const ReverbZoneComponent& c) { return c.WetLevel; },
                [](ReverbZoneComponent& c, const float& v) { c.WetLevel = v; }
            );
        }

        LOG_INFO("Component reflection registration complete");
        LOG_INFO("  - Registered 7 component types");
    }

} // namespace Engine<|MERGE_RESOLUTION|>--- conflicted
+++ resolved
@@ -139,8 +139,6 @@
                 [](const MeshRendererComponent& c) { return c.Visible; },
                 [](MeshRendererComponent& c, const bool& v) { c.Visible = v; }
             );
-<<<<<<< HEAD
-=======
 
             meta.AddProperty<MeshRendererComponent, bool>(
                 "ShadowReceive",
@@ -183,7 +181,6 @@
                 [](const MeshRendererComponent& c) { return c.Texture; },
                 [](MeshRendererComponent& c, const u32& v) { c.Texture = v; }
             );
->>>>>>> bf7f18db
         }
 
         // Register RigidbodyComponent
